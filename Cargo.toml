[package]
name = "ark-accumulation"
version = "0.1.0"
authors = [
  "Benedikt Bünz <benedikt@cs.stanford.edu>",
  "Alessandro Chiesa <alexch@berkeley.edu>",
  "William Lin <will.lin@berkeley.edu>",
  "Pratyush Mishra <pratyush@berkeley.edu>",
  "Nicholas Spooner <nick.spooner@berkeley.edu>",
]
edition = "2018"

[dependencies]
<<<<<<< HEAD
ark-ec = { git = "https://github.com/arkworks-rs/algebra", default-features = false }
ark-ff = { git = "https://github.com/arkworks-rs/algebra", default-features = false }
=======
ark-ff = { git = "https://github.com/arkworks-rs/algebra", default-features = false}
>>>>>>> ee28da2d
ark-poly-commit = { git = "https://github.com/Will-Lin4/poly-commit", branch = "accumulation-experimental", default-features = false }
ark-sponge = { git = "https://github.com/arkworks-rs/sponge/", branch = "experimental", default-features = false }
ark-std = { git = "https://github.com/arkworks-rs/utils", default-features = false }
derivative = { version = "2.1.1", features = [ "use_core" ] }
digest = "0.9.0"
rand_core = { version = "0.5", default-features = false }
rayon = { version = "1", optional = true }

[dev-dependencies]
<<<<<<< HEAD
ark-poly = { git = "https://github.com/arkworks-rs/algebra", default-features = false }
ark-ed-on-bls12-381 = { git = "https://github.com/arkworks-rs/curves", default-features = false }
sha2 = { version = "0.9.1", default_features = false}
rand = { version = "0.7", default-features = false }
rand_chacha = { version = "0.2.1", default-features = false }

[features]
default = ["std", "parallel"]
std = []
parallel = [ "std", "ark-ec/parallel", "ark-ff/parallel", "ark-poly/parallel", "ark-poly-commit/parallel", "ark-std/parallel", "rayon" ]
=======
ark-ec = { git = "https://github.com/arkworks-rs/algebra", default-features = false }
ark-ed-on-bls12-381 = { git = "https://github.com/arkworks-rs/curves", default-features = false }
ark-poly = { git = "https://github.com/arkworks-rs/algebra", default-features = false }
rand = { version = "0.7.3", default-features = false }
sha2 = { version = "0.9.1", default_features = false }

[features]
default = [ "std", "parallel" ]
std = [ "ark-ff/std", "ark-poly-commit/std", "ark-std/std" ]
parallel = [ "std", "ark-ff/parallel", "ark-poly/parallel", "ark-poly-commit/parallel", "ark-std/parallel" ]
>>>>>>> ee28da2d
<|MERGE_RESOLUTION|>--- conflicted
+++ resolved
@@ -11,12 +11,8 @@
 edition = "2018"
 
 [dependencies]
-<<<<<<< HEAD
 ark-ec = { git = "https://github.com/arkworks-rs/algebra", default-features = false }
 ark-ff = { git = "https://github.com/arkworks-rs/algebra", default-features = false }
-=======
-ark-ff = { git = "https://github.com/arkworks-rs/algebra", default-features = false}
->>>>>>> ee28da2d
 ark-poly-commit = { git = "https://github.com/Will-Lin4/poly-commit", branch = "accumulation-experimental", default-features = false }
 ark-sponge = { git = "https://github.com/arkworks-rs/sponge/", branch = "experimental", default-features = false }
 ark-std = { git = "https://github.com/arkworks-rs/utils", default-features = false }
@@ -26,7 +22,6 @@
 rayon = { version = "1", optional = true }
 
 [dev-dependencies]
-<<<<<<< HEAD
 ark-poly = { git = "https://github.com/arkworks-rs/algebra", default-features = false }
 ark-ed-on-bls12-381 = { git = "https://github.com/arkworks-rs/curves", default-features = false }
 sha2 = { version = "0.9.1", default_features = false}
@@ -35,17 +30,5 @@
 
 [features]
 default = ["std", "parallel"]
-std = []
+std = [ "ark-ff/std", "ark-poly-commit/std", "ark-std/std" ]
 parallel = [ "std", "ark-ec/parallel", "ark-ff/parallel", "ark-poly/parallel", "ark-poly-commit/parallel", "ark-std/parallel", "rayon" ]
-=======
-ark-ec = { git = "https://github.com/arkworks-rs/algebra", default-features = false }
-ark-ed-on-bls12-381 = { git = "https://github.com/arkworks-rs/curves", default-features = false }
-ark-poly = { git = "https://github.com/arkworks-rs/algebra", default-features = false }
-rand = { version = "0.7.3", default-features = false }
-sha2 = { version = "0.9.1", default_features = false }
-
-[features]
-default = [ "std", "parallel" ]
-std = [ "ark-ff/std", "ark-poly-commit/std", "ark-std/std" ]
-parallel = [ "std", "ark-ff/parallel", "ark-poly/parallel", "ark-poly-commit/parallel", "ark-std/parallel" ]
->>>>>>> ee28da2d
