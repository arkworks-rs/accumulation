[package]
name = "ark-accumulation"
version = "0.1.0"
authors = [
  "Benedikt Bünz <benedikt@cs.stanford.edu>",
  "Alessandro Chiesa <alexch@berkeley.edu>",
  "William Lin <will.lin@berkeley.edu>",
  "Pratyush Mishra <pratyush@berkeley.edu>",
  "Nicholas Spooner <nick.spooner@berkeley.edu>",
]
edition = "2018"

[dependencies]
ark-ec = { git = "https://github.com/arkworks-rs/algebra", default-features = false }
ark-ff = { git = "https://github.com/arkworks-rs/algebra", default-features = false }
<<<<<<< HEAD
ark-poly-commit = { git = "https://github.com/Will-Lin4/poly-commit", branch = "accumulation-experimental", default-features = false }
ark-serialize = { git = "https://github.com/arkworks-rs/algebra", default-features = false, features = [ "derive" ] }
=======
ark-poly-commit = { git = "https://github.com/Will-Lin4/poly-commit/", branch = "accumulation-experimental", default-features = false }
>>>>>>> 05255ba9
ark-sponge = { git = "https://github.com/arkworks-rs/sponge/", branch = "experimental", default-features = false }
ark-std = { git = "https://github.com/arkworks-rs/utils", default-features = false }
derivative = { version = "2.1.1", features = [ "use_core" ] }
digest = "0.9.0"
rand_core = { version = "0.5", default-features = false }
rayon = { version = "1", optional = true }

# Dependencies for r1cs
ark-crypto-primitives = { git = "https://github.com/arkworks-rs/crypto-primitives.git", branch = "main", default-features = false, optional = true }
ark-marlin = { git = "https://github.com/Will-Lin4/marlin", branch = "constraints", default-features = false, features = [ "density-optimized" ], optional = true }
ark-nonnative-field = { git = "https://github.com/arkworks-rs/nonnative", default-features = false, optional = true }
ark-relations = { git = "https://github.com/arkworks-rs/snark", default-features = false, optional = true }
ark-r1cs-std = { git = "https://github.com/arkworks-rs/r1cs-std", default-features = false, optional = true }

# Dependencies for r1cs
ark-crypto-primitives = { git = "https://github.com/arkworks-rs/crypto-primitives.git", branch = "main", default-features = false, optional = true }
ark-marlin = { git = "https://github.com/Will-Lin4/marlin", branch = "constraints", default-features = false, features = [ "density-optimized" ], optional = true }
ark-nonnative-field = { git = "https://github.com/arkworks-rs/nonnative", default-features = false, optional = true }
ark-relations = { git = "https://github.com/arkworks-rs/snark", default-features = false, optional = true }
ark-r1cs-std = { git = "https://github.com/arkworks-rs/r1cs-std", default-features = false, optional = true }

[dev-dependencies]
<<<<<<< HEAD
ark-bls12-377 = { git = "https://github.com/arkworks-rs/curves", features = [ "r1cs" ] }
ark-bn254 = { git = "https://github.com/arkworks-rs/curves", features = [ "curve" ] }
ark-ed-on-bls12-381 = { git = "https://github.com/arkworks-rs/curves", default-features = false, features = [ "r1cs" ] }
ark-poly = { git = "https://github.com/arkworks-rs/algebra", default-features = false }
sha2 = { version = "0.9.1", default_features = false}
rand = { version = "0.7", default-features = false }
rand_chacha = { version = "0.2.1", default-features = false }

[features]
default = [ "r1cs", "std" ]
parallel = [ "std", "ark-ec/parallel", "ark-ff/parallel", "ark-poly/parallel", "ark-poly-commit/parallel", "ark-std/parallel", "rayon" ]
print-trace = [ "ark-poly-commit/print-trace" ]
r1cs = [ "ark-crypto-primitives/r1cs", "ark-marlin/density-optimized", "ark-nonnative-field", "ark-poly-commit/r1cs", "ark-relations", "ark-r1cs-std" ]
std = [ "ark-ff/std", "ark-ec/std", "ark-poly/std", "ark-poly-commit/std", "ark-std/std" ]
=======
ark-ed-on-bls12-381 = { git = "https://github.com/arkworks-rs/curves", default-features = false }
ark-poly = { git = "https://github.com/arkworks-rs/algebra", default-features = false }
rand = { version = "0.7.3", default-features = false }
sha2 = { version = "0.9.1", default_features = false }

[features]
default = [ "r1cs", "std", ]
parallel = [ "std", "ark-ff/parallel", "ark-poly/parallel", "ark-poly-commit/parallel", "ark-std/parallel" ]
r1cs = [ "ark-crypto-primitives/r1cs", "ark-ed-on-bls12-381/r1cs", "ark-marlin", "ark-nonnative-field", "ark-relations", "ark-r1cs-std" ]
std = [ "ark-ff/std", "ark-poly-commit/std", "ark-std/std" ]
>>>>>>> 05255ba9
<|MERGE_RESOLUTION|>--- conflicted
+++ resolved
@@ -13,12 +13,8 @@
 [dependencies]
 ark-ec = { git = "https://github.com/arkworks-rs/algebra", default-features = false }
 ark-ff = { git = "https://github.com/arkworks-rs/algebra", default-features = false }
-<<<<<<< HEAD
 ark-poly-commit = { git = "https://github.com/Will-Lin4/poly-commit", branch = "accumulation-experimental", default-features = false }
 ark-serialize = { git = "https://github.com/arkworks-rs/algebra", default-features = false, features = [ "derive" ] }
-=======
-ark-poly-commit = { git = "https://github.com/Will-Lin4/poly-commit/", branch = "accumulation-experimental", default-features = false }
->>>>>>> 05255ba9
 ark-sponge = { git = "https://github.com/arkworks-rs/sponge/", branch = "experimental", default-features = false }
 ark-std = { git = "https://github.com/arkworks-rs/utils", default-features = false }
 derivative = { version = "2.1.1", features = [ "use_core" ] }
@@ -33,15 +29,7 @@
 ark-relations = { git = "https://github.com/arkworks-rs/snark", default-features = false, optional = true }
 ark-r1cs-std = { git = "https://github.com/arkworks-rs/r1cs-std", default-features = false, optional = true }
 
-# Dependencies for r1cs
-ark-crypto-primitives = { git = "https://github.com/arkworks-rs/crypto-primitives.git", branch = "main", default-features = false, optional = true }
-ark-marlin = { git = "https://github.com/Will-Lin4/marlin", branch = "constraints", default-features = false, features = [ "density-optimized" ], optional = true }
-ark-nonnative-field = { git = "https://github.com/arkworks-rs/nonnative", default-features = false, optional = true }
-ark-relations = { git = "https://github.com/arkworks-rs/snark", default-features = false, optional = true }
-ark-r1cs-std = { git = "https://github.com/arkworks-rs/r1cs-std", default-features = false, optional = true }
-
 [dev-dependencies]
-<<<<<<< HEAD
 ark-bls12-377 = { git = "https://github.com/arkworks-rs/curves", features = [ "r1cs" ] }
 ark-bn254 = { git = "https://github.com/arkworks-rs/curves", features = [ "curve" ] }
 ark-ed-on-bls12-381 = { git = "https://github.com/arkworks-rs/curves", default-features = false, features = [ "r1cs" ] }
@@ -55,16 +43,4 @@
 parallel = [ "std", "ark-ec/parallel", "ark-ff/parallel", "ark-poly/parallel", "ark-poly-commit/parallel", "ark-std/parallel", "rayon" ]
 print-trace = [ "ark-poly-commit/print-trace" ]
 r1cs = [ "ark-crypto-primitives/r1cs", "ark-marlin/density-optimized", "ark-nonnative-field", "ark-poly-commit/r1cs", "ark-relations", "ark-r1cs-std" ]
-std = [ "ark-ff/std", "ark-ec/std", "ark-poly/std", "ark-poly-commit/std", "ark-std/std" ]
-=======
-ark-ed-on-bls12-381 = { git = "https://github.com/arkworks-rs/curves", default-features = false }
-ark-poly = { git = "https://github.com/arkworks-rs/algebra", default-features = false }
-rand = { version = "0.7.3", default-features = false }
-sha2 = { version = "0.9.1", default_features = false }
-
-[features]
-default = [ "r1cs", "std", ]
-parallel = [ "std", "ark-ff/parallel", "ark-poly/parallel", "ark-poly-commit/parallel", "ark-std/parallel" ]
-r1cs = [ "ark-crypto-primitives/r1cs", "ark-ed-on-bls12-381/r1cs", "ark-marlin", "ark-nonnative-field", "ark-relations", "ark-r1cs-std" ]
-std = [ "ark-ff/std", "ark-poly-commit/std", "ark-std/std" ]
->>>>>>> 05255ba9
+std = [ "ark-ff/std", "ark-ec/std", "ark-poly/std", "ark-poly-commit/std", "ark-std/std" ]