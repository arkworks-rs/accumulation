--- conflicted
+++ resolved
@@ -37,15 +37,13 @@
 /// Common errors for `AccumulationScheme` and `AidedAccumulationScheme`.
 pub mod error;
 
-<<<<<<< HEAD
 /// An accumulation scheme based on the hardness of the discrete log problem.
 /// The construction for the accumulation scheme is taken from [[BCMS20]][pcdas].
 ///
 /// [pcdas]: https://eprint.iacr.org/2020/499
 pub mod dl_as;
-=======
+
 pub mod lh_as;
->>>>>>> ee28da2d
 
 /// An interface for an accumulation scheme. In an accumulation scheme for a predicate, a prover
 /// accumulates a stream of inputs into a single accumulator, which holds the necessary properties
